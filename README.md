--- conflicted
+++ resolved
@@ -1,11 +1,4 @@
 # Hubspot API Rust Library
-<<<<<<< HEAD
-The unofficial Hubspot API Rust Library provides convenient access to the Hubspot CRM API from applications written in the Rust language.
-
-## Installation
-To install the Hubspot API from crates.io. Add the following line to your `Cargo.toml`
-```
-=======
 This unofficial Hubspot API Rust Library provides convenient access to the Hubspot CRM API from applications written in the Rust language.
 
 ## Installation
@@ -13,43 +6,27 @@
 
 _Cargo.toml_
 ```toml
->>>>>>> 9ea916d6
 [dependencies]
 hubspot = "0.1.0"
 dotenv = "0.15" # Or preferred
 ```
 
 ## Configuring your hubspot settings
-<<<<<<< HEAD
-This library utilizes Hubspot Private App tokens to authenticate your requests. You can set up a Private App by following the instructions here: https://developers.hubspot.com/docs/api/private-apps
-=======
 This library utilises Hubspot Private App tokens to authenticate your requests. You can set up a Private App by following the instructions here: https://developers.hubspot.com/docs/api/private-apps
->>>>>>> 9ea916d6
 
 ### Initializing your Hubspot client
 To set up your hubspot client you will need to add the following code.
 
-<<<<<<< HEAD
-.env
-```
-HUBSPOT_API_DOMAIN=api.hubspot.api.com
-=======
 _.env_
 ```
 HUBSPOT_API_DOMAIN=api.hubapi.com
->>>>>>> 9ea916d6
 HUBSPOT_API_KEY=<Your-private-app-token-here>
 HUBSPOT_PORTAL_ID=<Your-hubspot-portal-id-here>
 
 ```
 
-<<<<<<< HEAD
-main.rs
-```
-=======
 _main.rs_
 ```rust
->>>>>>> 9ea916d6
  let hubspot = Hubspot::builder()
         .domain(&env::var("HUBSPOT_API_DOMAIN").expect("HUBSPOT_API_DOMAIN is not set"))
         .key(&env::var("HUBSPOT_API_KEY").expect("HUBSPOT_API_KEY is not set"))
@@ -60,18 +37,10 @@
 ```
 
 ### Usage
-<<<<<<< HEAD
-Below is an example of how to read a deal by id.
-
-example.rs
-
-```
-=======
 Below is an example of how to read a deal by ID.
 
 _example.rs_
 ```rust
->>>>>>> 9ea916d6
 use std::io::Result;
 use hubspot::{
     Deal, DealAssociationsResults as AssociationsResults, Hubspot
@@ -101,32 +70,5 @@
 }
 ```
 
-<<<<<<< HEAD
-## Contributions
-At this stage we are not configured to accept contribtuions, please check back later. In the meantime please open an issue on github, and we will prioritise accordingly.
-
-### Local Development
-#### Tool Set
-##### Cargo
-
-*Install the rust tool chain in order to have cargo installed by following
-  [this](https://www.rust-lang.org/tools/install) guide.*
-
-##### Make
-
-*Install [cargo-make](https://github.com/sagiegurari/cargo-make) using
-`cargo install cargo-make`*
-
-#### Build
-
-The project has been setup with several tasks in the Makefile.
-To run these tasks execute command
-`cargo make taskname`, where taskname is the name of task available
-in the Makefile.toml
-
-Running `cargo make ci` command runs the tasks to
-format the files, check for lint errors, clean, build(in offline mode) and run tests.
-=======
 ## Suggestions and Issues
-Please open an issue on github, and we will prioritize accordingly.
->>>>>>> 9ea916d6
+Please open an issue on github, and we will prioritize accordingly.